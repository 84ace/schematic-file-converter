<<<<<<< HEAD
#!/usr/bin/python
# encoding: utf-8
""" The geda parser test class """

from parser.geda import GEDA
=======
import os
>>>>>>> 0be44d3d
import unittest
import StringIO

import core.shape

<<<<<<< HEAD
class GEDATests(unittest.TestCase):
    """ The tests of the geda parser """

    def setUp(self):
        """ Setup the test case. """
        pass

    def tearDown(self):
        """ Teardown the test case. """
        pass

    def test_create_new_geda_parser(self):
        """ Test creating an empty parser. """
        parser = GEDA()
        assert parser != None
=======
from parser.geda import GEDA, GEDAError
from parser.openjson import JSON


class TestGEDA(unittest.TestCase):

    def setUp(self):
        """ setup gEDA parser instance with offset (0,0) for easier 
            comparsion.
        """
        self.geda_parser = GEDA()
        ## for easier validation 
        self.geda_parser.SCALE_FACTOR = 10
        self.geda_parser.set_offset(core.shape.Point(0, 0))

    def test_constructor(self):
        """ Test constructor with different parameters to ensure
            that symbols and symbol directories are handled correctly.
        """
        geda_parser = GEDA()
        self.assertEquals(len(geda_parser.known_symbols), 0)

        geda_parser = GEDA([
            './test/geda/simple_example/symbols',
            '/invalid/dir/gEDA',
        ])

        self.assertEquals(len(geda_parser.known_symbols), 1)
        self.assertEquals(
            geda_parser.known_symbols['opamp'],
            './test/geda/simple_example/symbols/opamp.sym'
        )

        geda_parser = GEDA([
            './test/geda/simple_example/symbols',
            '/usr/share/gEDA/sym',
            '/invalid/dir/gEDA',
        ])

        self.assertGreater(len(geda_parser.known_symbols), 0)
        self.assertTrue('title-B' in geda_parser.known_symbols)

        geda_parser = GEDA(auto_include=True)
        self.assertTrue('title-B' in geda_parser.known_symbols)

    def test__parse_text(self):
        """ Test extracting text commands from input stream. """
        valid_text = """T 16900 35800 3 10 1 0 0 0 1
Text string!"""

        text_stream = StringIO.StringIO(valid_text)
        typ, params =  self.geda_parser._parse_command(text_stream)
        key, value = self.geda_parser._parse_text(text_stream, params)

        self.assertEquals(key, None)

        annotation = self.geda_parser._create_annotation(value, params)

        self.assertEquals(annotation.value, "Text string!")
        self.assertEquals(annotation.x, 1690)
        self.assertEquals(annotation.y, 3580)
        self.assertEquals(annotation.visible, 'true')
        self.assertEquals(annotation.rotation, 0)

        
        valid_text = """T 16900 35800 3 10 1 0 0 0 4
Text string!
And more ...
and more ...
text!"""
        text_stream = StringIO.StringIO(valid_text)
        typ, params =  self.geda_parser._parse_command(text_stream)
        key, value = self.geda_parser._parse_text(text_stream, params)

        text = """Text string!
And more ...
and more ...
text!"""

        self.assertEquals(key, None)

        annotation = self.geda_parser._create_annotation(value, params)

        self.assertEquals(annotation.value, text)
        self.assertEquals(annotation.x, 1690)
        self.assertEquals(annotation.y, 3580)
        self.assertEquals(annotation.visible, 'true')
        self.assertEquals(annotation.rotation, 0)

    def test_conv_angle(self):
        """ Test converting angles from degrees to pi radians. """
        angles = [
            (0, 0), 
            (90, 0.5), 
            (180, 1.0), 
            (220, 1.2), 
            (270, 1.5), 
        ]
    
        for angle, expected in angles:
            converted = self.geda_parser.conv_angle(angle)
            self.assertEquals(expected, converted)

    def test_conv_bool(self):
        """ Tests converting various values to boolean. """
        for test_bool in ['1', 1, True, 'true']:
            self.assertEquals('true', self.geda_parser.conv_bool(test_bool))

        for test_bool in ['0', 0, False, 'false']:
            self.assertEquals('false', self.geda_parser.conv_bool(test_bool))

    def test_conv_mils(self):
        """ Test converting MILS to pixels. """
        test_mils = [
            (2, 0),
            (100, 10),
            (3429, 342),
            (0, 0),
            (-50, -5),
            (-1238, -124),
        ]

        self.geda_parser.set_offset(core.shape.Point(0, 0))
        for mils, expected in test_mils:
            self.assertEquals(
                self.geda_parser.y_to_px(mils),
                expected
            )
            self.assertEquals(
                self.geda_parser.x_to_px(mils),
                expected
            )

    def test__parse_environment(self):
        """ Tests parsing attribute environments and enclosed attribute
            commands. 
        """
        no_env = "P 100 600 200 600 1 0 0"
        stream = StringIO.StringIO(no_env)
        attributes = self.geda_parser._parse_environment(stream)
        self.assertEquals(attributes, None)
        self.assertEquals(stream.tell(), 0)

        valid_env = """{
T 150 650 5 8 1 1 0 6 1
pinnumber=3
T 150 650 5 8 0 1 0 6 1
pinseq=3
T 250 500 9 16 0 1 0 0 1
pinlabel=+=?
T 150 550 5 8 1 1 0 8 1
sometype=in
}"""
        expected_attributes = {
            '_pinnumber': '3',
            '_pinseq': '3',
            '_pinlabel': '+=?',
            'sometype': 'in',
        }
        stream = StringIO.StringIO(valid_env)
        attributes = self.geda_parser._parse_environment(stream)

        self.assertEquals(attributes, expected_attributes)

    def test_calculate_nets(self):
        """ Test calculating and creating nets from net segment 
            commands.
        """
        net_sample = """N 52100 44400 54300 44400 4
N 54300 44400 54300 46400 4
{
T 54300 44400 5 8 0 1 0 8 1
netname=test
}
N 53200 45100 53200 43500 4
N 55000 44400 56600 44400 4
{
T 55000 44400 5 8 0 1 0 8 1
netname=another name
}
N 55700 45100 55700 44400 4
{
T 55700 45100 5 8 0 1 0 8 1
netname=another name
}
N 55700 44400 55700 43500 4"""
        stream = StringIO.StringIO(net_sample)
        design = self.geda_parser.parse_schematic(stream)

        ## check nets from design
        self.assertEquals(len(design.nets), 3)

        self.assertEquals(
            sorted([net.net_id for net in design.nets]),
            sorted(['another name', 'test', ''])
        )
        self.assertEquals(
            sorted([net.attributes['_name'] for net in design.nets]),
            sorted(['another name', 'test', ''])
        )

        sorted_nets = {}
        for net in design.nets:
            sorted_nets[len(net.points)] = net.points

        self.assertEquals(sorted_nets.keys(), [2, 3, 5])

        points_n1 = sorted_nets[2]
        points_n2 = sorted_nets[3]
        points_n3 = sorted_nets[5]

        self.assertEquals(
            sorted(points_n1.keys()), 
            sorted([
                '5320a4510', '5320a4350'
            ])
        )
        self.assertEquals(
            points_n1['5320a4510'].connected_points,
            ['5320a4350']
        )
        self.assertEquals(
            points_n1['5320a4350'].connected_points,
            ['5320a4510']
        )


        self.assertEquals(
            sorted(points_n2.keys()), 
            sorted([
                '5210a4440', '5430a4640', '5430a4440'
            ])
        )
        self.assertEquals(
            sorted(points_n2['5210a4440'].connected_points),
            ['5430a4440']
        )
        self.assertEquals(
            sorted(points_n2['5430a4640'].connected_points),
            ['5430a4440']
        )
        self.assertEquals(
            sorted(points_n2['5430a4440'].connected_points),
            ['5210a4440', '5430a4640']
        )

        self.assertEquals(
            sorted(points_n3.keys()), 
            sorted([
                '5500a4440', '5660a4440', '5570a4510',
                '5570a4440', '5570a4350'
            ])
        )
        self.assertEquals(
            sorted(points_n3['5500a4440'].connected_points),
            ['5570a4440'],
        )
        self.assertEquals(
            sorted(points_n3['5660a4440'].connected_points),
            ['5570a4440'],
        )
        self.assertEquals(
            sorted(points_n3['5570a4510'].connected_points),
            ['5570a4440'],
        )
        self.assertEquals(
            sorted(points_n3['5570a4440'].connected_points),
            ['5500a4440', '5570a4350', '5570a4510', '5660a4440'],
        )
        self.assertEquals(
            sorted(points_n3['5570a4350'].connected_points),
            ['5570a4440'],
        )

        #run more complex test with nets sample file
        net_schematic = 'test/geda/nets.sch'
        design = self.geda_parser.parse(net_schematic)

        self.assertEquals(len(design.nets), 4)

        net_names = [net.net_id for net in design.nets]
        self.assertEquals(
            sorted(net_names),
            sorted(['advanced', 'long test', 'short_test', 'simple']),
        )



    def test__parse_buses_from_stream(self):
        """ Tests parsing bus commands from stream, extracting 
            busripper components and substituting the corresponding
            net segments. 
        """
        bus_data = """U 800 0 800 1000 10 -1
N 1000 800 1200 800 4
C 1000 800 1 180 0 busripper-1.sym
{
T 1000 400 5 8 0 0 180 0 1
device=none
}
N 600 400 300 400 4
C 600 400 1 270 0 busripper-1.sym
{
T 1000 400 5 8 0 0 270 0 1
device=none
}"""
        stream = StringIO.StringIO(bus_data)
        design = self.geda_parser.parse_schematic(stream)

        ## check nets from design
        self.assertEquals(len(design.nets), 1)

        point_ids = design.nets[0].points.keys()
        expected_points = [
            '80a100', '80a0', '120a80', '100a80', '80a60',
            '30a40', '60a40', '80a20'
        ]

        self.assertEquals(
            sorted(point_ids),
            sorted(expected_points),
        )

    def test_skip_embedded_section(self): 
        """ Tests skipping an embedded section (enclosed in '[' & ']')."""
        data = """C 1000 800 1 180 0 busripper-1.sym\n"""
        stream = StringIO.StringIO(data)
        self.assertEquals(stream.tell(), 0)

        self.geda_parser.skip_embedded_section(stream)
        self.assertEquals(stream.tell(), 0)

        data += """[
T 1000 400 5 8 0 0 180 0 1
device=none
]\n"""
        stream = StringIO.StringIO(data)
        self.assertEquals(stream.tell(), 0)

        self.geda_parser._parse_command(stream)
        self.geda_parser.skip_embedded_section(stream)
        self.assertEquals(stream.tell(), len(data))

    def test__parse_segment(self):
        """ Tests parsing a net segment command into NetPoints."""
        simple_segment = "N 47300 48500 43500 48500 4"

        self.geda_parser.segments = set()
        self.geda_parser.net_points = dict()
        self.geda_parser.net_names = dict()

        stream = StringIO.StringIO(simple_segment)
        typ, params = self.geda_parser._parse_command(stream)
        self.geda_parser._parse_segment(stream, params)

        np_a, np_b = self.geda_parser.segments.pop()
        self.assertEquals(np_a.point_id, '4730a4850')
        self.assertEquals(np_a.x, 4730)
        self.assertEquals(np_a.y, 4850)

        self.assertEquals(np_b.point_id, '4350a4850')
        self.assertEquals(np_b.x, 4350)
        self.assertEquals(np_b.y, 4850)

        expected_points = [(4730, 4850), (4350, 4850)]
        for x, y in expected_points:
            point = self.geda_parser.net_points[(x, y)]
            self.assertEquals(point.point_id, '%da%d' % (x, y))
            self.assertEquals(point.x, x)
            self.assertEquals(point.y, y)


        complex_segment = """N 47300 48500 43500 48500 4
{
T 43800 48300 5 10 1 1 0 0 1
netname=+_1
}"""
        self.geda_parser.segments = set()
        self.geda_parser.net_points = dict()
        self.geda_parser.net_names = dict()

        stream = StringIO.StringIO(complex_segment)
        typ, params = self.geda_parser._parse_command(stream)
        self.geda_parser._parse_segment(stream, params)

        expected_points = [(4730, 4850), (4350, 4850)]
        for x, y in expected_points:
            point = self.geda_parser.net_points[(x, y)]
            self.assertEquals(point.point_id, '%da%d' % (x, y))
            self.assertEquals(point.x, x)
            self.assertEquals(point.y, y)

    def test__parse_arc(self):
        """ Tests parsing an arc command into an Arc object. """
        typ, params =  self.geda_parser._parse_command(
            StringIO.StringIO("A 41100 48500 1900 0 90 3 0 0 0 -1 -1")
        )
        arc_obj = self.geda_parser._parse_arc(params)
        self.assertEquals(arc_obj.type, 'arc')
        self.assertEquals(arc_obj.x, 4110)
        self.assertEquals(arc_obj.y, 4850)
        self.assertEquals(arc_obj.radius, 190)
        self.assertEquals(arc_obj.start_angle, 0.0)
        self.assertEquals(arc_obj.end_angle, 0.5)

        typ, params =  self.geda_parser._parse_command(
            StringIO.StringIO("A 44300 49800 500 30 200 3 0 0 0 -1 -1")
        )
        arc_obj = self.geda_parser._parse_arc(params)
        self.assertEquals(arc_obj.type, 'arc')
        self.assertEquals(arc_obj.x, 4430)
        self.assertEquals(arc_obj.y, 4980)
        self.assertEquals(arc_obj.radius, 50)
        self.assertEquals(arc_obj.start_angle, 0.2)
        self.assertEquals(arc_obj.end_angle, 1.3)


        typ, params =  self.geda_parser._parse_command(
            StringIO.StringIO("A 45100 48400 700 123 291 3 0 0 0 -1 -1")
        )
        arc_obj = self.geda_parser._parse_arc(params)
        self.assertEquals(arc_obj.type, 'arc')
        self.assertEquals(arc_obj.x, 4510)
        self.assertEquals(arc_obj.y, 4840)
        self.assertEquals(arc_obj.radius, 70)
        self.assertEquals(arc_obj.start_angle, 0.7)
        self.assertEquals(arc_obj.end_angle, 0.3)

    def test__parse_line(self):
        """ Test parsing a line command into a Line object. """
        test_strings = [
            "L 40800 46600 45700 46600 3 0 0 0 -1 -1",
            "L 42300 45900 42900 45500 3 0 0 0 -1 -1",
            "L 44500 45000 44100 45200 3 0 0 0 -1 -1",
        ]

        for line_string in test_strings:
            typ, params =  self.geda_parser._parse_command(
                StringIO.StringIO(line_string)
            )
            line_obj = self.geda_parser._parse_line(params)
            self.assertEquals(line_obj.type, 'line')
            self.assertEquals(
                line_obj.p1.x, 
                params['x1']/self.geda_parser.SCALE_FACTOR
            )
            self.assertEquals(
                line_obj.p1.y, 
                params['y1']/self.geda_parser.SCALE_FACTOR
            )
            self.assertEquals(
                line_obj.p2.x, 
                params['x2']/self.geda_parser.SCALE_FACTOR
            )
            self.assertEquals(
                line_obj.p2.y, 
                params['y2']/self.geda_parser.SCALE_FACTOR
            )

    def test__parse_box(self):
        """ Tests parsing box commands into Rectangle objects. """
        test_strings = [
            "B 41700 42100 2900 1500 3 0 0 0 -1 -1 0 -1 -1 -1 -1 -1",
            "B 46100 41100 1200 2600 3 0 0 0 -1 -1 0 -1 -1 -1 -1 -1",
        ]

        for rect_string in test_strings:
            typ, params =  self.geda_parser._parse_command(
                StringIO.StringIO(rect_string)
            )
            rect_obj = self.geda_parser._parse_box(params)
            self.assertEquals(rect_obj.type, 'rectangle')
            self.assertEquals(
                rect_obj.x, 
                (params['x']+params['height'])/self.geda_parser.SCALE_FACTOR
            )
            self.assertEquals(
                rect_obj.y, 
                params['y']/self.geda_parser.SCALE_FACTOR
            )
            self.assertEquals(
                rect_obj.width, 
                params['width']/self.geda_parser.SCALE_FACTOR
            )
            self.assertEquals(
                rect_obj.height, 
                params['height']/self.geda_parser.SCALE_FACTOR
            )

    def test__parse_path(self):
        """ Tests parsing path commands into lists of shapes. """
        simple_example = """H 3 0 0 0 -1 -1 1 -1 -1 -1 -1 -1 5
M 510,240
L 601,200
L 555,295
L 535,265
z"""

        stream = StringIO.StringIO(simple_example)
        typ, params = self.geda_parser._parse_command(stream)
        self.assertEquals(typ, 'H')

        shapes = self.geda_parser._parse_path(stream, params)
        
        expected_results = [
            ['line', (51, 24), (60, 20)],
            ['line', (60, 20), (55, 29)],
            ['line', (55, 29), (53, 26)],
            ['line', (53, 26), (51, 24)],
        ]

        self.assertEquals(len(shapes), 4)

        for shape, expected in zip(shapes, expected_results):
            self.assertEquals(shape.type, expected[0])
            start_x, start_y = expected[1]
            self.assertEquals(shape.p1.x, start_x)
            self.assertEquals(shape.p1.y, start_y)
            end_x, end_y = expected[2]
            self.assertEquals(shape.p2.x, end_x) 
            self.assertEquals(shape.p2.y, end_y) 


        curve_example = """H 3 0 0 0 -1 -1 0 2 20 100 -1 -1 6
M 100,100
L 500,100
C 700,100 800,275 800,400
C 800,500 700,700 500,700
L 100,700
z"""
        stream = StringIO.StringIO(curve_example)
        typ, params = self.geda_parser._parse_command(stream)
        self.assertEquals(typ, 'H')

        shapes = self.geda_parser._parse_path(stream, params)

        self.assertEquals(len(shapes), 5)

        expected_shapes = ['line', 'bezier', 'bezier', 'line', 'line']
        for shape, expected in zip(shapes, expected_shapes):
            self.assertEquals(shape.type, expected)

    def test__parse_circle(self):
        """ Tests parsing circle commands into Circle objects. """
        test_strings = [
            "V 49100 48800 900 3 0 0 0 -1 -1 0 -1 -1 -1 -1 -1",
            "V 51200 49000 400 3 0 0 0 -1 -1 0 -1 -1 -1 -1 -1",
        ]

        for circle_string in test_strings:
            typ, params =  self.geda_parser._parse_command(
                StringIO.StringIO(circle_string)
            )
            circle_obj = self.geda_parser._parse_circle(params)
            self.assertEquals(circle_obj.type, 'circle')
            self.assertEquals(
                circle_obj.x, 
                params['x']/self.geda_parser.SCALE_FACTOR
            )
            self.assertEquals(
                circle_obj.y, 
                params['y']/self.geda_parser.SCALE_FACTOR
            )
            self.assertEquals(
                circle_obj.radius, 
                params['radius']/self.geda_parser.SCALE_FACTOR
            )

    def test__parse_pin(self):
        """ Tests parsing pin commands into Pin objects. """
        stream = StringIO.StringIO('P 100 600 200 600 1 0 0\n')
        typ, params =  self.geda_parser._parse_command(stream)
        self.assertRaises(
            GEDAError,
            self.geda_parser._parse_pin,
            stream, 
            params
        )

        pin_sample = """P 100 600 200 600 1 0 0
{
T 150 650 5 8 1 1 0 6 1
pinnumber=3
T 150 650 5 8 0 1 0 6 1
pinseq=3
T 250 500 9 16 0 1 0 0 1
pinlabel=+
T 150 550 5 8 0 1 0 8 1
pintype=in
}"""
        stream = StringIO.StringIO(pin_sample)
        typ, params =  self.geda_parser._parse_command(stream)
        pin = self.geda_parser._parse_pin(stream, params)

        self.assertEquals(pin.pin_number, '3')
        self.assertEquals(pin.label.text, '+')
        ## null_end
        self.assertEquals(pin.p1.x, 20)
        self.assertEquals(pin.p1.y, 60)
        ## connect_end
        self.assertEquals(pin.p2.x, 10)
        self.assertEquals(pin.p2.y, 60)

        reversed_pin_sample = """P 100 600 200 600 1 0 1
{
T 150 650 5 8 1 1 0 6 1
pinnumber=E
T 150 650 5 8 0 1 0 6 1
pinseq=3
T 150 550 5 8 0 1 0 8 1
pintype=in
}"""
        stream = StringIO.StringIO(reversed_pin_sample)
        typ, params =  self.geda_parser._parse_command(stream)
        pin = self.geda_parser._parse_pin(stream, params)

        self.assertEquals(pin.pin_number, 'E')
        self.assertEquals(pin.label, None) 
        ## null_end
        self.assertEquals(pin.p1.x, 10)
        self.assertEquals(pin.p1.y, 60)
        ## connect_end
        self.assertEquals(pin.p2.x, 20)
        self.assertEquals(pin.p2.y, 60)

    def test__parse_command(self):
        """ Test parsing commands from a stream. """
        typ, params = self.geda_parser._parse_command(StringIO.StringIO('{'))
        self.assertEquals(typ, '{')
        self.assertEquals(params, {})

        typ, params = self.geda_parser._parse_command(
            StringIO.StringIO('A 49 34 223 30 90')
        )
        self.assertEquals(typ, 'A')
        self.assertEquals(params, {
            'x': 49, 
            'y': 34, 
            'radius': 223,
            'startangle': 30,
            'sweepangle': 90,
        })
        self.assertEquals(len(params), 5)

        expected_params = {
            'x': 18600, 
            'y': 21500, 
            'selectable': 1, 
            'angle': 0, 
            'mirror': 0, 
            'basename': 'EMBEDDED555-1',
        }
        string = 'C 18600 21500 1 0 0 EMBEDDED555-1'
        typ, params = self.geda_parser._parse_command(
            StringIO.StringIO(string)
        )
        self.assertEquals(typ, 'C')
        self.assertEquals(params, expected_params)

    def test_parse(self):
        """ Tests parsing valid and invalid schematic files. """
        self.geda_parser = GEDA([
            '/usr/share/gEDA/sym',
            './test/geda/simple_example/symbols',
        ])

        invalid_sch = open('/tmp/invalid.sch', 'w')
        invalid_sch.write('C 18600 21500 1 0 0 EMBEDDED555-1')
        invalid_sch.close()
        self.assertRaises(
            GEDAError,
            self.geda_parser.parse,
            '/tmp/invalid.sch'
        )

        ## testing EMBEDDED component
        design = self.geda_parser.parse('./test/geda/embedded_component.sch')

        components = design.components.components #test components dictionary
        self.assertEquals(components.keys(), ['EMBEDDEDbattery-1'])

        component = components['EMBEDDEDbattery-1']
        self.assertEquals(component.name, 'EMBEDDEDbattery-1')

        keys = ['p1x', 'p1y', 'p2x', 'p2y', 'num', 'seq', 'label', 'type']
        expected_pins = [
            dict(zip(keys, [0, 200, 200, 200, '1', 1, '+', 'pwr'])),
            dict(zip(keys, [700, 200, 500, 200, '2', 2, '-', 'pwr'])),
        ]
        for pin, expected_pin in zip(component.symbols[0].bodies[0].pins, expected_pins):
            self.assertEquals(pin.label.text, expected_pin['label'])
            ## test reversed pin order due to different handling in direction
            self.assertEquals(pin.p1.x, expected_pin['p2x'] / self.geda_parser.SCALE_FACTOR)
            self.assertEquals(pin.p1.y, expected_pin['p2y'] / self.geda_parser.SCALE_FACTOR)
            self.assertEquals(pin.p2.x, expected_pin['p1x'] / self.geda_parser.SCALE_FACTOR)
            self.assertEquals(pin.p2.y, expected_pin['p1y'] / self.geda_parser.SCALE_FACTOR)
            
            self.assertEquals(pin.pin_number, expected_pin['num'])

        ## testing referenced component 
        design = self.geda_parser.parse('test/geda/component.sch')

        components = design.components.components #test components dictionary
        self.assertEquals(components.keys(), ['battery-1'])

        component = components['battery-1']
        self.assertEquals(component.name, 'battery-1')

        keys = ['p1x', 'p1y', 'p2x', 'p2y', 'num', 'seq', 'label', 'type']
        expected_pins = [
            dict(zip(keys, [0, 200, 200, 200, '1', 1, '+', 'pwr'])),
            dict(zip(keys, [700, 200, 500, 200, '2', 2, '-', 'pwr'])),
        ]
        for pin, expected_pin in zip(component.symbols[0].bodies[0].pins, expected_pins):
            self.assertEquals(pin.label.text, expected_pin['label'])
            ## test reversed pin order due to different handling in direction
            self.assertEquals(pin.p1.x, expected_pin['p2x'] / self.geda_parser.SCALE_FACTOR)
            self.assertEquals(pin.p1.y, expected_pin['p2y'] / self.geda_parser.SCALE_FACTOR)
            self.assertEquals(pin.p2.x, expected_pin['p1x'] / self.geda_parser.SCALE_FACTOR)
            self.assertEquals(pin.p2.y, expected_pin['p1y'] / self.geda_parser.SCALE_FACTOR)
            
            self.assertEquals(pin.pin_number, expected_pin['num'])

    def test_parse_component_data(self):
        """ Tests parsing component data from symbol files and embedded 
            sections.
        """ 
        self.geda_parser = GEDA([
            '/usr/share/gEDA/sym',
            './test/geda/simple_example/symbols',
        ])
        
        fpath = open('test/geda/path.sch')
        component = self.geda_parser.parse_component_data(fpath, {
            'basename': 'test.sym',
        })
        fpath.close()

        self.assertEquals(component.name, 'test')
        self.assertEquals(len(component.symbols), 1)
        self.assertEquals(len(component.symbols[0].bodies), 1)
        self.assertEquals(len(component.symbols[0].bodies[0].shapes), 9)

    def test_parse_full(self):
        """ Test parsing a complete schematic file generating OpenJSON. """
        self.geda_parser = GEDA([
            '/usr/share/gEDA/sym',
            './test/geda/simple_example/symbols',
        ])

        design = self.geda_parser.parse('test/geda/simple_example/simple_example.sch')
        
        self.assertEquals(len(design.nets), 2)

        net_names = [net.net_id for net in design.nets]
        self.assertEquals(
            sorted(net_names),
            sorted(['+_1', '-_In+']),
        )
>>>>>>> 0be44d3d
<|MERGE_RESOLUTION|>--- conflicted
+++ resolved
@@ -1,18 +1,15 @@
-<<<<<<< HEAD
 #!/usr/bin/python
 # encoding: utf-8
 """ The geda parser test class """
 
-from parser.geda import GEDA
-=======
 import os
->>>>>>> 0be44d3d
 import unittest
 import StringIO
-
+from parser.geda import GEDA, GEDAError
+from parser.openjson import JSON
 import core.shape
 
-<<<<<<< HEAD
+
 class GEDATests(unittest.TestCase):
     """ The tests of the geda parser """
 
@@ -28,9 +25,6 @@
         """ Test creating an empty parser. """
         parser = GEDA()
         assert parser != None
-=======
-from parser.geda import GEDA, GEDAError
-from parser.openjson import JSON
 
 
 class TestGEDA(unittest.TestCase):
@@ -787,5 +781,4 @@
         self.assertEquals(
             sorted(net_names),
             sorted(['+_1', '-_In+']),
-        )
->>>>>>> 0be44d3d
+        )