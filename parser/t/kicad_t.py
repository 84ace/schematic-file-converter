--- conflicted
+++ resolved
@@ -14,13 +14,7 @@
 
 
 class KiCADTests(unittest.TestCase):
-<<<<<<< HEAD
-    """
-    Tests for the KiCAD parser.
-    """
-=======
     """ The tests of the kicad parser """
->>>>>>> a32473d8
 
     def setUp(self):
         """ Set load the test files """
