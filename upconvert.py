--- conflicted
+++ resolved
@@ -14,12 +14,8 @@
 #   ./upconvert.py -i test.upv -o test.json 
 
 
-<<<<<<< HEAD
 import os, re, copy, json
 import parser.openjson, parser.kicad, parser.eaglexml
-=======
-import parser.openjson, parser.kicad
->>>>>>> 5abb89ac
 import writer.openjson, writer.kicad
 from argparse import ArgumentParser
 
