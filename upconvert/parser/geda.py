--- conflicted
+++ resolved
@@ -102,11 +102,7 @@
 
     def store_styles_in_label(self, label):
         """
-<<<<<<< HEAD
-        Store all available style parameters in ``styles`` 
-=======
         Store all available style parameters in ``styles``
->>>>>>> 22a9127c
         property of ``label``. Returns ``label``.
         """
         for key, value in self.params.items():
@@ -167,117 +163,10 @@
         return cls(content, attribute=attribute, params=params)
 
 
-class GEDAComponent(components.Component):
-    """
-    Subclass of ``Component`` that provides convenient classes
-    to add GEDA objects easily.
-    """
-
-    def add_geda_text(self, geda_text):
-        """
-        Add the content of a ``GEDAText`` instance to the
-        component. If *geda_text* contains ``refdes``, ``prefix``
-        or ``suffix`` attributes it will be stored as special 
-        attribute in the component. *geda_text* that is not an
-        attribute will be added as ``Label`` to the components 
-        body.
-        """
-        if geda_text.is_text():
-            self.symbols[0].bodies[0].add_shape(geda_text.as_label())
-
-        elif geda_text.attribute == '_refdes' \
-             and '?' in geda_text.content:
-
-            prefix, suffix = geda_text.content.split('?')
-            self.add_attribute('_prefix', prefix)
-            self.add_attribute('_suffix', suffix)
-        else:
-            self.add_attribute(
-                geda_text.attribute,
-                geda_text.content
-            )
-
-    def add_geda_objects(self, objs):
-        """
-        Add a GEDA object to the component. Valid 
-        objects are subclasses of ``Shape``, ``Pin`` or
-        ``GEDAText``. *objs* is expected to be an iterable 
-        and will be added to the correct component properties 
-        according to their type.
-        """
-        if not objs:
-            return
-
-        try:
-            iter(objs)
-        except TypeError:
-            objs = [objs]
-
-        for obj in objs:
-            obj_cls = obj.__class__
-            if issubclass(obj_cls, shape.Shape):
-                self.symbols[0].bodies[0].add_shape(obj)
-            elif issubclass(obj_cls, components.Pin):
-                self.symbols[0].bodies[0].add_pin(obj)
-            elif issubclass(obj_cls, GEDAText):
-                self.add_geda_text(obj)
-
-
-class GEDADesign(Design):
-    """
-    Subclass of ``Design`` providing convenience functions for
-    GEDA objects to be adde to the design.
-    """
-
-    def add_geda_text(self, geda_text):
-        """
-        Add the content of a ``GEDAText`` instance to the
-        design. If *geda_text* contains ``use_license`` it will
-        be added to the design's metadata ``license`` other 
-        attributes are added to ``design_attributes``.
-        *geda_text* that is not an attribute will be added as
-        ``Label`` to the components body.
-        """
-        if geda_text.is_text():
-            self.add_shape(geda_text.as_label())
-        elif geda_text.attribute == 'use_license':
-            metadata = self.design_attributes.metadata
-            metadata.license = geda_text.content
-        else:
-            self.design_attributes.add_attribute(
-                geda_text.attribute,
-                geda_text.content,
-            )
-
-    def add_geda_objects(self, objs):
-        """
-        Add a GEDA object to the design. Valid 
-        objects are subclasses of ``Shape``, ``Pin`` or
-        ``GEDAText``. *objs* is expected to be an iterable 
-        and will be added to the correct component properties 
-        according to their type.
-        """
-        if not objs:
-            return
-
-        try:
-            iter(objs)
-        except TypeError:
-            objs = [objs]
-
-        for obj in objs:
-            obj_cls = obj.__class__
-            if issubclass(obj_cls, shape.Shape):
-                self.add_shape(obj)
-            elif issubclass(obj_cls, components.Pin):
-                self.add_pin(obj)
-            elif issubclass(obj_cls, GEDAText):
-                self.add_geda_text(obj)
-
-
 class GEDAError(Exception):
     """ Exception class for gEDA parser errors """
     pass
+
 
 class GEDA:
     """ The GEDA Format Parser """
@@ -388,11 +277,7 @@
         else:
             inputfiles = [inputfile]
 
-<<<<<<< HEAD
-        self.design = GEDADesign()
-=======
         self.design = Design()
->>>>>>> 22a9127c
 
         ## parse frame data of first schematic to extract
         ## page size (assumes same frame for all files)
@@ -459,7 +344,7 @@
         """
         # pylint: disable=R0912
         if self.design is None:
-            self.design = GEDADesign()
+            self.design = Design()
 
         self.segments = set()
         self.net_points = dict()
@@ -471,17 +356,10 @@
 
             objects = getattr(self, "_parse_%s" % obj_type)(stream, params)
 
-<<<<<<< HEAD
-            ##TODO handle environment for attributes
-            attributes = self._parse_environment(stream)
-
-            self.design.add_geda_objects(objects)
-=======
             attributes = self._parse_environment(stream)
             self.design.design_attributes.attributes.update(attributes or {})
 
             self.add_objects_to_design(self.design, objects)
->>>>>>> 22a9127c
 
             obj_type, params = self._parse_command(stream)
 
@@ -718,7 +596,7 @@
         if typ == '[':
             typ, params = self._parse_command(stream, move_to)
 
-        component = GEDAComponent(basename)
+        component = components.Component(basename)
         symbol = components.Symbol()
         component.add_symbol(symbol)
         body = components.Body()
@@ -733,17 +611,10 @@
 
             objects = getattr(self, "_parse_%s" % typ)(stream, params)
 
-<<<<<<< HEAD
-            ##TODO handle environment for attributed
-            attributes = self._parse_environment(stream)
-
-            component.add_geda_objects(objects)
-=======
             attributes = self._parse_environment(stream)
             component.attributes.update(attributes or {})
 
             self.add_objects_to_component(component, objects)
->>>>>>> 22a9127c
 
             typ, params = self._parse_command(stream, move_to)
 
@@ -932,8 +803,6 @@
 
         return open(filename, mode)
 
-<<<<<<< HEAD
-=======
     def add_text_to_component(self, component, geda_text):
         """
         Add the content of a ``GEDAText`` instance to the
@@ -1028,7 +897,6 @@
             elif issubclass(obj_cls, GEDAText):
                 self.add_text_to_design(design, obj)
 
->>>>>>> 22a9127c
     def _parse_U(self, stream, params):
         """ Processing a bus instance with start end end coordinates
             at (x1, y1) and (x2, y2). *color* is ignored. *ripperdir*
@@ -1147,12 +1015,7 @@
         geda_text = GEDAText.from_command(stream, params)
 
         ## text can have environemnt attached: parse & ignore
-<<<<<<< HEAD
-        ##TODO: store attributes in text element
-        attributes = self._parse_environment(stream)
-=======
         self._parse_environment(stream)
->>>>>>> 22a9127c
         return geda_text
 
     def _parse_N(self, stream, params):
@@ -1247,21 +1110,12 @@
 
     def _parse_C(self, stream, params):
         """
-<<<<<<< HEAD
-        Parse component command 'C'. *stream* is the file stream 
-        pointing to the line after the component command. *params*
-        are the parsed parameters from the component command. 
-        The method checks if component is a title and ignores it
-        if that is the case due to previous processing. If the
-        component is a busripper, it is converted into a net 
-=======
         Parse component command 'C'. *stream* is the file stream
         pointing to the line after the component command. *params*
         are the parsed parameters from the component command.
         The method checks if component is a title and ignores it
         if that is the case due to previous processing. If the
         component is a busripper, it is converted into a net
->>>>>>> 22a9127c
         segment. Otherwise, the component is parsed as a regular
         component and added to the library and design.
         """
