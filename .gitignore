--- conflicted
+++ resolved
@@ -3,12 +3,8 @@
 test.json
 *.*~
 *.bak
-<<<<<<< HEAD
 
 doc/sphinx
 .sconsign.dblite
-=======
-.sconsign.dblite
 .coverage
-*,cover
->>>>>>> c0686b17
+*,cover